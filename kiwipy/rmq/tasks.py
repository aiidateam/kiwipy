--- conflicted
+++ resolved
@@ -144,19 +144,11 @@
                 task = self._decode(body)
                 result = subscriber(task)
                 if isinstance(result, kiwipy.Future):
-<<<<<<< HEAD
                     try:
                         result = yield result
                         response = utils.result_response(result)
                     except kiwipy.CancelledError:
                         response = utils.cancelled_response()
-=======
-                    self._pending_tasks.append(
-                        PendingTask(self, result,
-                                    method.delivery_tag,
-                                    props.correlation_id,
-                                    props.reply_to))
->>>>>>> 07dbeac1
                 else:
                     response = utils.result_response(result)
 
